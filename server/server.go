--- conflicted
+++ resolved
@@ -107,7 +107,6 @@
 	return server, nil
 }
 
-<<<<<<< HEAD
 func registerResolverAPIEndpoints(router chi.Router, res resolver.Resolver) {
 	for res != nil {
 		api.RegisterEndpoint(router, res)
@@ -121,11 +120,7 @@
 }
 
 func createTCPServer(address string) *dns.Server {
-	tcpServer := &dns.Server{
-=======
-func createTCPServer(address string) *dns.Server {
 	return &dns.Server{
->>>>>>> fb035b28
 		Addr:    address,
 		Net:     "tcp",
 		Handler: dns.NewServeMux(),
@@ -133,19 +128,10 @@
 			logger().Infof("tcp server is up and running on address %s", address)
 		},
 	}
-<<<<<<< HEAD
-
-	return tcpServer
-}
-
-func createUDPServer(address string) *dns.Server {
-	udpServer := &dns.Server{
-=======
 }
 
 func createUDPServer(address string) *dns.Server {
 	return &dns.Server{
->>>>>>> fb035b28
 		Addr:    address,
 		Net:     "udp",
 		Handler: dns.NewServeMux(),
@@ -153,17 +139,9 @@
 			logger().Infof("udp server is up and running on address %s", address)
 		},
 		UDPSize: 65535}
-<<<<<<< HEAD
-
-	return udpServer
 }
 
 func createQueryResolver(cfg *config.Config) resolver.Resolver {
-=======
-}
-
-func createQueryResolver(cfg *config.Config, router *chi.Mux) resolver.Resolver {
->>>>>>> fb035b28
 	return resolver.Chain(
 		resolver.NewClientNamesResolver(cfg.ClientLookup),
 		resolver.NewQueryLoggingResolver(cfg.QueryLog),
